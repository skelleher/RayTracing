--- conflicted
+++ resolved
@@ -111,16 +111,11 @@
         printf( "." );
     }
 
-    printf( "renderScene: %f s\n", t.ElapsedSeconds() );
-
     threadPoolDeinit( tp );
     delete[] contexts;
 
-<<<<<<< HEAD
     printf( "\nrenderScene: %f s\n", t.ElapsedSeconds() );
 
-=======
->>>>>>> 31fc6c75
     return 0;
 }
 
